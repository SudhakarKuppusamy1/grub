# -*- makefile -*-

# Used by various components.  These rules need to precede them.
script/lexer.c_DEPENDENCIES = grub_script.tab.h

sbin_UTILITIES += grub-mkdevicemap
grub_mkdevicemap_SOURCES = gnulib/progname.c util/grub-mkdevicemap.c \
	util/deviceiter.c \
	util/misc.c kern/emu/misc.c \
	kern/env.c kern/err.c kern/list.c kern/misc.c kern/emu/mm.c

ifeq ($(target_cpu)-$(platform), sparc64-ieee1275)
grub_mkdevicemap_SOURCES += util/ieee1275/ofpath.c util/ieee1275/devicemap.c
else
grub_mkdevicemap_SOURCES += util/devicemap.c
endif

# For grub-mkimage.
bin_UTILITIES += grub-mkimage
grub_mkimage_SOURCES = gnulib/progname.c util/grub-mkimage.c util/misc.c \
	util/resolve.c kern/emu/misc.c lib/LzmaEnc.c lib/LzFind.c
util/grub-mkimage.c_DEPENDENCIES = Makefile

# For grub-probe.
sbin_UTILITIES += grub-probe
util/grub-probe.c_DEPENDENCIES = grub_probe_init.h
grub_probe_SOURCES = gnulib/progname.c util/grub-probe.c	\
	kern/emu/hostdisk.c util/misc.c kern/emu/misc.c kern/emu/getroot.c kern/emu/mm.c	\
	kern/device.c kern/disk.c kern/err.c kern/misc.c	\
	kern/partition.c kern/file.c kern/list.c	\
	\
	fs/affs.c fs/cpio.c fs/fat.c fs/ext2.c fs/hfs.c		\
	fs/hfsplus.c fs/iso9660.c fs/udf.c fs/jfs.c fs/minix.c	\
	fs/nilfs2.c fs/ntfs.c fs/ntfscomp.c fs/reiserfs.c	\
	fs/sfs.c fs/ufs.c fs/ufs2.c fs/xfs.c fs/afs.c		\
	fs/afs_be.c fs/befs.c fs/befs_be.c fs/tar.c		\
	\
	partmap/msdos.c partmap/bsdlabel.c partmap/apple.c \
	partmap/sun.c partmap/sunpc.c partmap/gpt.c \
	kern/fs.c kern/env.c fs/fshelp.c			\
	disk/raid.c disk/mdraid_linux.c disk/lvm.c grub_probe_init.c

ifeq ($(enable_grub_fstest), yes)
bin_UTILITIES += grub-fstest
endif

# For grub-fstest.
util/grub-fstest.c_DEPENDENCIES = grub_fstest_init.h
grub_fstest_SOURCES = gnulib/progname.c util/grub-fstest.c kern/emu/hostfs.c \
	util/misc.c kern/emu/misc.c kern/emu/mm.c 	\
	kern/file.c kern/device.c kern/disk.c kern/err.c kern/misc.c	\
	disk/host.c disk/loopback.c kern/list.c kern/command.c		\
	lib/arg.c commands/extcmd.c normal/datetime.c normal/misc.c	\
	lib/hexdump.c lib/crc.c commands/blocklist.c commands/ls.c 	\
	\
	fs/affs.c fs/cpio.c fs/fat.c fs/ext2.c fs/hfs.c			\
	fs/hfsplus.c fs/iso9660.c fs/udf.c fs/jfs.c fs/minix.c		\
	fs/nilfs2.c fs/ntfs.c fs/ntfscomp.c fs/reiserfs.c fs/sfs.c	\
	fs/ufs.c fs/ufs2.c fs/xfs.c fs/afs.c fs/afs_be.c fs/befs.c 	\
	fs/befs_be.c fs/tar.c			\
	\
	kern/partition.c partmap/msdos.c partmap/bsdlabel.c 		\
	partmap/apple.c partmap/sun.c partmap/sunpc.c partmap/gpt.c	\
	kern/fs.c kern/env.c fs/fshelp.c disk/raid.c			\
	disk/raid5_recover.c disk/raid6_recover.c 			\
	disk/mdraid_linux.c disk/dmraid_nvidia.c disk/lvm.c 		\
	grub_fstest_init.c

# For grub-mkfont.
ifeq ($(enable_grub_mkfont), yes)
bin_UTILITIES += grub-mkfont
grub_mkfont_SOURCES = gnulib/progname.c util/grub-mkfont.c util/misc.c kern/emu/misc.c
grub_mkfont_CFLAGS = $(freetype_cflags)
grub_mkfont_LDFLAGS = $(freetype_libs)
endif

# For grub-mkrelpath.
bin_UTILITIES += grub-mkrelpath
grub_mkrelpath_SOURCES = gnulib/progname.c util/grub-mkrelpath.c util/misc.c kern/emu/misc.c

bin_UTILITIES += grub-bin2h
grub_bin2h_SOURCES = gnulib/progname.c util/bin2h.c

# For the lexer.
grub_script.yy.c grub_script.yy.h: script/yylex.l
	$(LEX) -o grub_script.yy.c --header-file=grub_script.yy.h $(srcdir)/script/yylex.l
DISTCLEANFILES += grub_script.yy.c grub_script.yy.h

# For grub-script-check.
bin_UTILITIES += grub-script-check
grub_script_check_SOURCES = gnulib/progname.c gnulib/getdelim.c gnulib/getline.c \
	util/grub-script-check.c util/misc.c kern/emu/misc.c kern/emu/mm.c \
	script/main.c script/script.c script/function.c script/lexer.c \
	kern/err.c kern/list.c \
	kern/misc.c kern/env.c grub_script.tab.c \
	grub_script.yy.c
grub_script_check_CFLAGS = $(GNULIB_UTIL_CFLAGS)
MOSTLYCLEANFILES += symlist.c kernel_syms.lst
DEFSYMFILES += kernel_syms.lst

kernel_img_HEADERS += boot.h cache.h device.h disk.h dl.h elf.h elfload.h \
	env.h err.h file.h fs.h kernel.h loader.h misc.h mm.h net.h parser.h \
	partition.h msdos_partition.h reader.h symbol.h term.h time.h types.h \
<<<<<<< HEAD
	list.h handler.h command.h i18n.h env_private.h libgcc.h

ifneq ($(platform), emu)
kernel_img_HEADERS += machine/memory.h machine/loader.h
endif
=======
	machine/memory.h machine/loader.h machine/kernel.h \
	list.h command.h i18n.h env_private.h
>>>>>>> d499b133

symlist.c: $(addprefix include/grub/,$(kernel_img_HEADERS)) config.h gensymlist.sh
	/bin/sh gensymlist.sh $(filter %.h,$^) > $@ || (rm -f $@; exit 1)

kernel_syms.lst: $(addprefix include/grub/,$(kernel_img_HEADERS)) config.h genkernsyms.sh
	/bin/sh genkernsyms.sh $(filter %.h,$^) > $@ || (rm -f $@; exit 1)

# For the parser.
grub_script.tab.c grub_script.tab.h: script/parser.y
	$(YACC) -d -p grub_script_yy -b grub_script $(srcdir)/script/parser.y
DISTCLEANFILES += grub_script.tab.c grub_script.tab.h

# For grub-probe.
grub_probe_init.lst: geninit.sh $(filter-out grub_probe_init.c,$(grub_probe_SOURCES))
	rm -f $@; grep GRUB_MOD_INIT $(filter %.c,$^) /dev/null > $@
DISTCLEANFILES += grub_probe_init.lst

grub_probe_init.h: grub_probe_init.lst $(filter-out grub_probe_init.c,$(grub_probe_SOURCES)) geninitheader.sh
	rm -f $@; sh $(srcdir)/geninitheader.sh $< > $@
DISTCLEANFILES += grub_probe_init.h

grub_probe_init.c: grub_probe_init.lst $(filter-out grub_probe_init.c,$(grub_probe_SOURCES)) geninit.sh grub_probe_init.h
	rm -f $@; sh $(srcdir)/geninit.sh $< $(filter %.c,$^) > $@
DISTCLEANFILES += grub_probe_init.c

# For grub-setup.
grub_setup_init.lst: geninit.sh $(filter-out grub_setup_init.c,$(grub_setup_SOURCES))
	rm -f $@; grep GRUB_MOD_INIT $(filter %.c,$^) /dev/null > $@
DISTCLEANFILES += grub_setup_init.lst

grub_setup_init.h: grub_setup_init.lst $(filter-out grub_setup_init.c,$(grub_setup_SOURCES)) geninitheader.sh
	rm -f $@; sh $(srcdir)/geninitheader.sh $< > $@
DISTCLEANFILES += grub_setup_init.h

grub_setup_init.c: grub_setup_init.lst $(filter-out grub_setup_init.c,$(grub_setup_SOURCES)) geninit.sh grub_setup_init.h
	rm -f $@; sh $(srcdir)/geninit.sh $< $(filter %.c,$^) > $@
DISTCLEANFILES += grub_setup_init.c

# For grub-fstest.
grub_fstest_init.lst: geninit.sh $(filter-out grub_fstest_init.c,$(grub_fstest_SOURCES))
	rm -f $@; grep GRUB_MOD_INIT $(filter %.c,$^) /dev/null > $@
DISTCLEANFILES += grub_fstest_init.lst

grub_fstest_init.h: grub_fstest_init.lst $(filter-out grub_fstest_init.c,$(grub_fstest_SOURCES)) geninitheader.sh
	rm -f $@; sh $(srcdir)/geninitheader.sh $< > $@
DISTCLEANFILES += grub_fstest_init.h

grub_fstest_init.c: grub_fstest_init.lst $(filter-out grub_fstest_init.c,$(grub_fstest_SOURCES)) geninit.sh grub_fstest_init.h
	rm -f $@; sh $(srcdir)/geninit.sh $< $(filter %.c,$^) > $@
DISTCLEANFILES += grub_fstest_init.c

# for grub-editenv
bin_UTILITIES += grub-editenv
grub_editenv_SOURCES = gnulib/progname.c util/grub-editenv.c lib/envblk.c util/misc.c kern/emu/misc.c kern/emu/mm.c kern/misc.c kern/err.c
CLEANFILES += grub-editenv

# Needed for genmk.rb to work
ifeq (0,1)
bin_UTILITIES += grub-macho2img grub-pe2elf
endif

grub_pe2elf_SOURCES = gnulib/progname.c util/grub-pe2elf.c util/misc.c kern/emu/misc.c
CLEANFILES += grub-pe2elf

grub_macho2img_SOURCES = util/grub-macho2img.c
CLEANFILES += grub-macho2img

# For grub-mkconfig
grub-mkconfig: util/grub-mkconfig.in config.status
	./config.status --file=$@:$<
	chmod +x $@
sbin_SCRIPTS += grub-mkconfig
CLEANFILES += grub-mkconfig

grub-mkconfig_lib: util/grub-mkconfig_lib.in config.status
	./config.status --file=$@:$<
	chmod +x $@
lib_SCRIPTS += grub-mkconfig_lib
CLEANFILES += grub-mkconfig_lib

update-grub_lib: util/update-grub_lib.in config.status
	./config.status --file=$@:$<
	chmod +x $@
lib_SCRIPTS += update-grub_lib
CLEANFILES += update-grub_lib

grub-gettext_lib: util/grub-gettext_lib.in config.status
	./config.status --file=$@:$<
	chmod +x $@
lib_DATA += grub-gettext_lib
CLEANFILES += grub-gettext_lib

%: util/grub.d/%.in config.status
	./config.status --file=$@:$<
	chmod +x $@
grub-mkconfig_SCRIPTS = 00_header 30_os-prober 40_custom
ifneq (, $(host_kernel))
grub-mkconfig_SCRIPTS += 10_$(host_kernel)
endif

CLEANFILES += $(grub-mkconfig_SCRIPTS)

grub-mkconfig_DATA += util/grub.d/README

# For grub-set-default.
grub-set-default: util/grub-set-default.in config.status
	./config.status --file=$@:$<
	chmod +x $@
sbin_SCRIPTS += grub-set-default
CLEANFILES += grub-set-default

# For grub-reboot.
grub-reboot: util/grub-reboot.in config.status
	./config.status --file=$@:$<
	chmod +x $@
sbin_SCRIPTS += grub-reboot
CLEANFILES += grub-reboot

# Filing systems.
pkglib_MODULES += fshelp.mod fat.mod ufs1.mod ufs2.mod ext2.mod ntfs.mod \
	ntfscomp.mod minix.mod hfs.mod jfs.mod iso9660.mod xfs.mod	\
	affs.mod sfs.mod hfsplus.mod reiserfs.mod cpio.mod tar.mod	\
	udf.mod	afs.mod afs_be.mod befs.mod befs_be.mod

# For fshelp.mod.
fshelp_mod_SOURCES = fs/fshelp.c
fshelp_mod_CFLAGS = $(COMMON_CFLAGS)
fshelp_mod_LDFLAGS = $(COMMON_LDFLAGS)

# For fat.mod.
fat_mod_SOURCES = fs/fat.c
fat_mod_CFLAGS = $(COMMON_CFLAGS)
fat_mod_LDFLAGS = $(COMMON_LDFLAGS)

# For ufs1.mod.
ufs1_mod_SOURCES = fs/ufs.c
ufs1_mod_CFLAGS = $(COMMON_CFLAGS)
ufs1_mod_LDFLAGS = $(COMMON_LDFLAGS)

# For ufs2.mod.
ufs2_mod_SOURCES = fs/ufs2.c
ufs2_mod_CFLAGS = $(COMMON_CFLAGS)
ufs2_mod_LDFLAGS = $(COMMON_LDFLAGS)

# For ext2.mod.
ext2_mod_SOURCES = fs/ext2.c
ext2_mod_CFLAGS = $(COMMON_CFLAGS)
ext2_mod_LDFLAGS = $(COMMON_LDFLAGS)

# For ntfs.mod.
ntfs_mod_SOURCES = fs/ntfs.c
ntfs_mod_CFLAGS = $(COMMON_CFLAGS)
ntfs_mod_LDFLAGS = $(COMMON_LDFLAGS)

# For ntfscomp.mod.
ntfscomp_mod_SOURCES = fs/ntfscomp.c
ntfscomp_mod_CFLAGS = $(COMMON_CFLAGS)
ntfscomp_mod_LDFLAGS = $(COMMON_LDFLAGS)

# For minix.mod.
minix_mod_SOURCES = fs/minix.c
minix_mod_CFLAGS = $(COMMON_CFLAGS)
minix_mod_LDFLAGS = $(COMMON_LDFLAGS)

# For nilfs2.mod.
pkglib_MODULES += nilfs2.mod
nilfs2_mod_SOURCES = fs/nilfs2.c
nilfs2_mod_CFLAGS = $(COMMON_CFLAGS)
nilfs2_mod_LDFLAGS = $(COMMON_LDFLAGS)

# For hfs.mod.
hfs_mod_SOURCES = fs/hfs.c
hfs_mod_CFLAGS = $(COMMON_CFLAGS)
hfs_mod_LDFLAGS = $(COMMON_LDFLAGS)

# For jfs.mod.
jfs_mod_SOURCES = fs/jfs.c
jfs_mod_CFLAGS = $(COMMON_CFLAGS)
jfs_mod_LDFLAGS = $(COMMON_LDFLAGS)

# For iso9660.mod.
iso9660_mod_SOURCES = fs/iso9660.c
iso9660_mod_CFLAGS = $(COMMON_CFLAGS)
iso9660_mod_LDFLAGS = $(COMMON_LDFLAGS)

# For xfs.mod.
xfs_mod_SOURCES = fs/xfs.c
xfs_mod_CFLAGS = $(COMMON_CFLAGS)
xfs_mod_LDFLAGS = $(COMMON_LDFLAGS)

# For affs.mod.
affs_mod_SOURCES = fs/affs.c
affs_mod_CFLAGS = $(COMMON_CFLAGS)
affs_mod_LDFLAGS = $(COMMON_LDFLAGS)

# For sfs.mod.
sfs_mod_SOURCES = fs/sfs.c
sfs_mod_CFLAGS = $(COMMON_CFLAGS)
sfs_mod_LDFLAGS = $(COMMON_LDFLAGS)

# For hfsplus.mod.
hfsplus_mod_SOURCES = fs/hfsplus.c
hfsplus_mod_CFLAGS = $(COMMON_CFLAGS)
hfsplus_mod_LDFLAGS = $(COMMON_LDFLAGS)

# For reiserfs.mod.
reiserfs_mod_SOURCES = fs/reiserfs.c
reiserfs_mod_CFLAGS = $(COMMON_CFLAGS)
reiserfs_mod_LDFLAGS = $(COMMON_LDFLAGS)

# For cpio.mod.
cpio_mod_SOURCES = fs/cpio.c
cpio_mod_CFLAGS = $(COMMON_CFLAGS)
cpio_mod_LDFLAGS = $(COMMON_LDFLAGS)

# For tar.mod.
tar_mod_SOURCES = fs/tar.c
tar_mod_CFLAGS = $(COMMON_CFLAGS)
tar_mod_LDFLAGS = $(COMMON_LDFLAGS)

# For udf.mod.
udf_mod_SOURCES = fs/udf.c
udf_mod_CFLAGS = $(COMMON_CFLAGS)
udf_mod_LDFLAGS = $(COMMON_LDFLAGS)

# For afs.mod.
afs_mod_SOURCES = fs/afs.c
afs_mod_CFLAGS = $(COMMON_CFLAGS)
afs_mod_LDFLAGS = $(COMMON_LDFLAGS)

# For afs_be.mod.
afs_be_mod_SOURCES = fs/afs_be.c
afs_be_mod_CFLAGS = $(COMMON_CFLAGS)
afs_be_mod_LDFLAGS = $(COMMON_LDFLAGS)

# For befs.mod.
befs_mod_SOURCES = fs/befs.c
befs_mod_CFLAGS = $(COMMON_CFLAGS)
befs_mod_LDFLAGS = $(COMMON_LDFLAGS)

# For befs_be.mod.
befs_be_mod_SOURCES = fs/befs_be.c
befs_be_mod_CFLAGS = $(COMMON_CFLAGS)
befs_be_mod_LDFLAGS = $(COMMON_LDFLAGS)

# Partition maps.

pkglib_MODULES += part_amiga.mod
part_amiga_mod_SOURCES = partmap/amiga.c
part_amiga_mod_CFLAGS = $(COMMON_CFLAGS)
part_amiga_mod_LDFLAGS = $(COMMON_LDFLAGS)

pkglib_MODULES += part_apple.mod
part_apple_mod_SOURCES = partmap/apple.c
part_apple_mod_CFLAGS = $(COMMON_CFLAGS)
part_apple_mod_LDFLAGS = $(COMMON_LDFLAGS)

pkglib_MODULES += part_msdos.mod
part_msdos_mod_SOURCES = partmap/msdos.c
part_msdos_mod_CFLAGS = $(COMMON_CFLAGS)
part_msdos_mod_LDFLAGS = $(COMMON_LDFLAGS)

pkglib_MODULES += part_sun.mod
part_sun_mod_SOURCES = partmap/sun.c
part_sun_mod_CFLAGS = $(COMMON_CFLAGS)
part_sun_mod_LDFLAGS = $(COMMON_LDFLAGS)

pkglib_MODULES += part_acorn.mod
part_acorn_mod_SOURCES = partmap/acorn.c
part_acorn_mod_CFLAGS = $(COMMON_CFLAGS)
part_acorn_mod_LDFLAGS = $(COMMON_LDFLAGS)

pkglib_MODULES += part_gpt.mod
part_gpt_mod_SOURCES = partmap/gpt.c
part_gpt_mod_CFLAGS = $(COMMON_CFLAGS)
part_gpt_mod_LDFLAGS = $(COMMON_LDFLAGS)

pkglib_MODULES += part_bsd.mod
part_bsd_mod_SOURCES = partmap/bsdlabel.c
part_bsd_mod_CFLAGS = $(COMMON_CFLAGS)
part_bsd_mod_LDFLAGS = $(COMMON_LDFLAGS)

pkglib_MODULES += part_sunpc.mod
part_sunpc_mod_SOURCES = partmap/sunpc.c
part_sunpc_mod_CFLAGS = $(COMMON_CFLAGS)
part_sunpc_mod_LDFLAGS = $(COMMON_LDFLAGS)

# Special disk structures and generic drivers

pkglib_MODULES += raid.mod raid5rec.mod raid6rec.mod mdraid.mod dm_nv.mod \
	lvm.mod scsi.mod

# For raid.mod
raid_mod_SOURCES = disk/raid.c
raid_mod_CFLAGS = $(COMMON_CFLAGS)
raid_mod_LDFLAGS = $(COMMON_LDFLAGS)

# For raid5rec.mod
raid5rec_mod_SOURCES = disk/raid5_recover.c
raid5rec_mod_CFLAGS = $(COMMON_CFLAGS)
raid5rec_mod_LDFLAGS = $(COMMON_LDFLAGS)

# For raid6rec.mod
raid6rec_mod_SOURCES = disk/raid6_recover.c
raid6rec_mod_CFLAGS = $(COMMON_CFLAGS)
raid6rec_mod_LDFLAGS = $(COMMON_LDFLAGS)

# For mdraid.mod
mdraid_mod_SOURCES = disk/mdraid_linux.c
mdraid_mod_CFLAGS = $(COMMON_CFLAGS)
mdraid_mod_LDFLAGS = $(COMMON_LDFLAGS)

# For dm_nv.mod
dm_nv_mod_SOURCES = disk/dmraid_nvidia.c
dm_nv_mod_CFLAGS = $(COMMON_CFLAGS)
dm_nv_mod_LDFLAGS = $(COMMON_LDFLAGS)

# For lvm.mod
lvm_mod_SOURCES = disk/lvm.c
lvm_mod_CFLAGS = $(COMMON_CFLAGS)
lvm_mod_LDFLAGS = $(COMMON_LDFLAGS)

# For scsi.mod
scsi_mod_SOURCES = disk/scsi.c
scsi_mod_CFLAGS = $(COMMON_CFLAGS)
scsi_mod_LDFLAGS = $(COMMON_LDFLAGS)

# Commands.
pkglib_MODULES += minicmd.mod extcmd.mod hello.mod 	\
	ls.mod cmp.mod cat.mod help.mod search.mod loopback.mod	\
	configfile.mod echo.mod		\
	terminfo.mod test.mod blocklist.mod hexdump.mod		\
	read.mod sleep.mod loadenv.mod crc.mod parttool.mod	\
	msdospart.mod memrw.mod normal.mod 			\
	gptsync.mod true.mod probe.mod password.mod		\
	keystatus.mod

# For password.mod.
password_mod_SOURCES = commands/password.c
password_mod_CFLAGS = $(COMMON_CFLAGS)
password_mod_LDFLAGS = $(COMMON_LDFLAGS)

# For gptsync.mod.
gptsync_mod_SOURCES = commands/gptsync.c
gptsync_mod_CFLAGS = $(COMMON_CFLAGS)
gptsync_mod_LDFLAGS = $(COMMON_LDFLAGS)

# For minicmd.mod.
minicmd_mod_SOURCES = commands/minicmd.c
minicmd_mod_CFLAGS = $(COMMON_CFLAGS)
minicmd_mod_LDFLAGS = $(COMMON_LDFLAGS)

# For extcmd.mod.
extcmd_mod_SOURCES = commands/extcmd.c lib/arg.c
extcmd_mod_CFLAGS = $(COMMON_CFLAGS)
extcmd_mod_LDFLAGS = $(COMMON_LDFLAGS)

# For hello.mod.
hello_mod_SOURCES = hello/hello.c
hello_mod_CFLAGS = $(COMMON_CFLAGS)
hello_mod_LDFLAGS = $(COMMON_LDFLAGS)

# For gfxmenu.mod.
pkglib_MODULES += gfxmenu.mod
gfxmenu_mod_SOURCES = \
	gfxmenu/gfxmenu.c \
	gfxmenu/model.c \
	gfxmenu/view.c \
	gfxmenu/icon_manager.c \
	gfxmenu/theme_loader.c \
	gfxmenu/widget-box.c \
	gfxmenu/gui_canvas.c \
	gfxmenu/gui_circular_progress.c \
	gfxmenu/gui_box.c \
	gfxmenu/gui_label.c \
	gfxmenu/gui_list.c \
	gfxmenu/gui_image.c \
	gfxmenu/gui_progress_bar.c \
	gfxmenu/gui_util.c \
	gfxmenu/gui_string_util.c \
	gfxmenu/named_colors.c
gfxmenu_mod_CFLAGS = $(COMMON_CFLAGS)
gfxmenu_mod_LDFLAGS = $(COMMON_LDFLAGS)

# For parttool.mod.
parttool_mod_SOURCES = commands/parttool.c
parttool_mod_CFLAGS = $(COMMON_CFLAGS)
parttool_mod_LDFLAGS = $(COMMON_LDFLAGS)

# For msdospart.mod.
msdospart_mod_SOURCES = parttool/msdospart.c
msdospart_mod_CFLAGS = $(COMMON_CFLAGS)
msdospart_mod_LDFLAGS = $(COMMON_LDFLAGS)

# For ls.mod.
ls_mod_SOURCES = commands/ls.c
ls_mod_CFLAGS = $(COMMON_CFLAGS)
ls_mod_LDFLAGS = $(COMMON_LDFLAGS)

# For cmp.mod.
cmp_mod_SOURCES = commands/cmp.c
cmp_mod_CFLAGS = $(COMMON_CFLAGS)
cmp_mod_LDFLAGS = $(COMMON_LDFLAGS)

# For cat.mod.
cat_mod_SOURCES = commands/cat.c
cat_mod_CFLAGS = $(COMMON_CFLAGS)
cat_mod_LDFLAGS = $(COMMON_LDFLAGS)

# For echo.mod
echo_mod_SOURCES = commands/echo.c
echo_mod_CFLAGS = $(COMMON_CFLAGS)
echo_mod_LDFLAGS = $(COMMON_LDFLAGS)

# For help.mod.
help_mod_SOURCES = commands/help.c
help_mod_CFLAGS = $(COMMON_CFLAGS)
help_mod_LDFLAGS = $(COMMON_LDFLAGS)

# For search.mod.
search_mod_SOURCES = commands/search_wrap.c
search_mod_CFLAGS = $(COMMON_CFLAGS)
search_mod_LDFLAGS = $(COMMON_LDFLAGS)

pkglib_MODULES += search_fs_file.mod search_fs_uuid.mod search_label.mod

# For search.mod.
search_fs_file_mod_SOURCES = commands/search_file.c
search_fs_file_mod_CFLAGS = $(COMMON_CFLAGS)
search_fs_file_mod_LDFLAGS = $(COMMON_LDFLAGS)

# For search.mod.
search_label_mod_SOURCES = commands/search_label.c
search_label_mod_CFLAGS = $(COMMON_CFLAGS)
search_label_mod_LDFLAGS = $(COMMON_LDFLAGS)

# For search.mod.
search_fs_uuid_mod_SOURCES = commands/search_uuid.c
search_fs_uuid_mod_CFLAGS = $(COMMON_CFLAGS)
search_fs_uuid_mod_LDFLAGS = $(COMMON_LDFLAGS)

# For test.mod.
test_mod_SOURCES = commands/test.c
test_mod_CFLAGS = $(COMMON_CFLAGS)
test_mod_LDFLAGS = $(COMMON_LDFLAGS)

# For loopback.mod
loopback_mod_SOURCES = disk/loopback.c
loopback_mod_CFLAGS = $(COMMON_CFLAGS)
loopback_mod_LDFLAGS = $(COMMON_LDFLAGS)

# For configfile.mod
configfile_mod_SOURCES = commands/configfile.c
configfile_mod_CFLAGS = $(COMMON_CFLAGS)
configfile_mod_LDFLAGS = $(COMMON_LDFLAGS)

# For terminfo.mod.
terminfo_mod_SOURCES = term/terminfo.c term/tparm.c
terminfo_mod_CFLAGS = $(COMMON_CFLAGS)
terminfo_mod_LDFLAGS = $(COMMON_LDFLAGS)

# For blocklist.mod.
blocklist_mod_SOURCES = commands/blocklist.c
blocklist_mod_CFLAGS = $(COMMON_CFLAGS)
blocklist_mod_LDFLAGS = $(COMMON_LDFLAGS)

# For hexdump.mod.
hexdump_mod_SOURCES = commands/hexdump.c lib/hexdump.c
hexdump_mod_CFLAGS = $(COMMON_CFLAGS)
hexdump_mod_LDFLAGS = $(COMMON_LDFLAGS)

# For read.mod.
read_mod_SOURCES = commands/read.c
read_mod_CFLAGS = $(COMMON_CFLAGS)
read_mod_LDFLAGS = $(COMMON_LDFLAGS)

# For sleep.mod.
sleep_mod_SOURCES = commands/sleep.c
sleep_mod_CFLAGS = $(COMMON_CFLAGS)
sleep_mod_LDFLAGS = $(COMMON_LDFLAGS)

# For loadenv.mod.
loadenv_mod_SOURCES = commands/loadenv.c lib/envblk.c
loadenv_mod_CFLAGS = $(COMMON_CFLAGS)
loadenv_mod_LDFLAGS = $(COMMON_LDFLAGS)

# For crc.mod.
crc_mod_SOURCES = commands/crc.c lib/crc.c
crc_mod_CFLAGS = $(COMMON_CFLAGS)
crc_mod_LDFLAGS = $(COMMON_LDFLAGS)

# For memrw.mod.
memrw_mod_SOURCES = commands/memrw.c
memrw_mod_CFLAGS = $(COMMON_CFLAGS)
memrw_mod_LDFLAGS = $(COMMON_LDFLAGS)

# For true.mod
true_mod_SOURCES = commands/true.c
true_mod_CFLAGS = $(COMMON_CFLAGS)
true_mod_LDFLAGS = $(COMMON_LDFLAGS)

# For probe.mod.
probe_mod_SOURCES = commands/probe.c
probe_mod_CFLAGS = $(COMMON_CFLAGS)
probe_mod_LDFLAGS = $(COMMON_LDFLAGS)

# For keystatus.mod.
keystatus_mod_SOURCES = commands/keystatus.c
keystatus_mod_CFLAGS = $(COMMON_CFLAGS)
keystatus_mod_LDFLAGS = $(COMMON_LDFLAGS)

# For normal.mod.
normal_mod_SOURCES = normal/main.c normal/cmdline.c normal/dyncmd.c \
	normal/auth.c normal/autofs.c  \
	normal/color.c normal/completion.c normal/datetime.c normal/menu.c \
	normal/menu_entry.c normal/menu_text.c \
	normal/misc.c normal/crypto.c normal/term.c normal/context.c \
	script/main.c script/script.c script/execute.c \
	script/function.c script/lexer.c grub_script.tab.c grub_script.yy.c
<<<<<<< HEAD
sh_mod_CFLAGS = $(COMMON_CFLAGS) $(POSIX_CFLAGS) -Wno-error
sh_mod_LDFLAGS = $(COMMON_LDFLAGS)
=======
normal_mod_CFLAGS = $(COMMON_CFLAGS) $(POSIX_CFLAGS)
normal_mod_LDFLAGS = $(COMMON_LDFLAGS)
>>>>>>> d499b133

ifneq (, $(FONT_SOURCE))
font/font.c_DEPENDENCIES = ascii.h
endif

# Common Video Subsystem specific modules.
# On Yeeloong it's part of kernel
ifneq ($(platform), yeeloong)

# For video.mod.
pkglib_MODULES += video.mod
video_mod_SOURCES = video/video.c
video_mod_CFLAGS = $(COMMON_CFLAGS)
video_mod_LDFLAGS = $(COMMON_LDFLAGS)

pkglib_MODULES += video_fb.mod
video_fb_mod_SOURCES = video/fb/video_fb.c video/fb/fbblit.c \
		  video/fb/fbfill.c video/fb/fbutil.c
video_fb_mod_CFLAGS = $(COMMON_CFLAGS)
video_fb_mod_LDFLAGS = $(COMMON_LDFLAGS)

# For bitmap.mod
pkglib_MODULES += bitmap.mod
bitmap_mod_SOURCES = video/bitmap.c
bitmap_mod_CFLAGS = $(COMMON_CFLAGS)
bitmap_mod_LDFLAGS = $(COMMON_LDFLAGS)

# For bitmap_scale.mod
pkglib_MODULES += bitmap_scale.mod
bitmap_scale_mod_SOURCES = video/bitmap_scale.c
bitmap_scale_mod_CFLAGS = $(COMMON_CFLAGS)
bitmap_scale_mod_LDFLAGS = $(COMMON_LDFLAGS)

pkglib_MODULES += font.mod
font_mod_SOURCES = font/font_cmd.c font/font.c
font_mod_CFLAGS = $(COMMON_CFLAGS)
font_mod_LDFLAGS = $(COMMON_LDFLAGS)

# For gfxterm.mod.
pkglib_MODULES += gfxterm.mod
gfxterm_mod_SOURCES = term/gfxterm.c
gfxterm_mod_CFLAGS = $(COMMON_CFLAGS)
gfxterm_mod_LDFLAGS = $(COMMON_LDFLAGS)

endif

# For videotest.mod.
pkglib_MODULES += videotest.mod
videotest_mod_SOURCES = commands/videotest.c
videotest_mod_CFLAGS = $(COMMON_CFLAGS)
videotest_mod_LDFLAGS = $(COMMON_LDFLAGS)

# For tga.mod
pkglib_MODULES += tga.mod
tga_mod_SOURCES = video/readers/tga.c
tga_mod_CFLAGS = $(COMMON_CFLAGS)
tga_mod_LDFLAGS = $(COMMON_LDFLAGS)

# For jpeg.mod.
pkglib_MODULES += jpeg.mod
jpeg_mod_SOURCES = video/readers/jpeg.c
jpeg_mod_CFLAGS = $(COMMON_CFLAGS)
jpeg_mod_LDFLAGS = $(COMMON_LDFLAGS)

# For png.mod.
pkglib_MODULES += png.mod
png_mod_SOURCES = video/readers/png.c
png_mod_CFLAGS = $(COMMON_CFLAGS)
png_mod_LDFLAGS = $(COMMON_LDFLAGS)


# Misc.
pkglib_MODULES += gzio.mod elf.mod

# For elf.mod.
elf_mod_SOURCES = kern/elf.c
elf_mod_CFLAGS = $(COMMON_CFLAGS)
elf_mod_LDFLAGS = $(COMMON_LDFLAGS)

# For gzio.mod.
gzio_mod_SOURCES = io/gzio.c
gzio_mod_CFLAGS = $(COMMON_CFLAGS)
gzio_mod_LDFLAGS = $(COMMON_LDFLAGS)

# On Yeeloong it's part of kernel
ifneq ($(platform), yeeloong)
# For bufio.mod.
pkglib_MODULES += bufio.mod
bufio_mod_SOURCES = io/bufio.c
bufio_mod_CFLAGS = $(COMMON_CFLAGS)
bufio_mod_LDFLAGS = $(COMMON_LDFLAGS)
endif

# For gettext.mod.
pkglib_MODULES += gettext.mod
gettext_mod_SOURCES = gettext/gettext.c
gettext_mod_CFLAGS = $(COMMON_CFLAGS)
gettext_mod_LDFLAGS = $(COMMON_LDFLAGS)

# Misc.
pkglib_MODULES += xnu_uuid.mod

# For elf.mod.
xnu_uuid_mod_SOURCES = commands/xnu_uuid.c
xnu_uuid_mod_CFLAGS = $(COMMON_CFLAGS)
xnu_uuid_mod_LDFLAGS = $(COMMON_LDFLAGS)

pkglib_MODULES += trig.mod
trig_mod_SOURCES = trigtables.c
trig_mod_CFLAGS = $(COMMON_CFLAGS)
trig_mod_LDFLAGS = $(COMMON_LDFLAGS)

trigtables.c: gentrigtables
	./gentrigtables > $@
DISTCLEANFILES += trigtables.c
gentrigtables: gentrigtables.c
	$(CC) -o $@ $^ $(CPPFLAGS) -lm
DISTCLEANFILES += gentrigtables

pkglib_MODULES += setjmp.mod
setjmp_mod_SOURCES = lib/$(target_cpu)/setjmp.S
setjmp_mod_ASFLAGS = $(COMMON_ASFLAGS)
setjmp_mod_LDFLAGS = $(COMMON_LDFLAGS)

pkglib_MODULES += charset.mod
charset_mod_SOURCES = lib/charset.c
charset_mod_CFLAGS = $(COMMON_CFLAGS)
charset_mod_LDFLAGS = $(COMMON_LDFLAGS)

pkglib_MODULES += regexp.mod
regexp_mod_SOURCES = gnulib/regex.c commands/regexp.c
regexp_mod_CFLAGS = $(COMMON_CFLAGS) $(GNULIB_CFLAGS)
regexp_mod_LDFLAGS = $(COMMON_LDFLAGS)

pkglib_MODULES += terminal.mod
terminal_mod_SOURCES = commands/terminal.c
terminal_mod_CFLAGS = $(COMMON_CFLAGS)
terminal_mod_LDFLAGS = $(COMMON_LDFLAGS)

pkglib_MODULES += crypto.mod
crypto_mod_SOURCES = lib/crypto.c
crypto_mod_CFLAGS = $(COMMON_CFLAGS)
crypto_mod_LDFLAGS = $(COMMON_LDFLAGS)

pkglib_MODULES += hashsum.mod
hashsum_mod_SOURCES = commands/hashsum.c
hashsum_mod_CFLAGS = $(COMMON_CFLAGS)
hashsum_mod_LDFLAGS = $(COMMON_LDFLAGS)

pkglib_MODULES += pbkdf2.mod
pbkdf2_mod_SOURCES = lib/pbkdf2.c
pbkdf2_mod_CFLAGS = $(COMMON_CFLAGS)
pbkdf2_mod_LDFLAGS = $(COMMON_LDFLAGS)

# For password_pbkdf2.mod.
pkglib_MODULES += password_pbkdf2.mod
password_pbkdf2_mod_SOURCES = commands/password_pbkdf2.c
password_pbkdf2_mod_CFLAGS = $(COMMON_CFLAGS)
password_pbkdf2_mod_LDFLAGS = $(COMMON_LDFLAGS)

# For memdisk.mod.
pkglib_MODULES += memdisk.mod
memdisk_mod_SOURCES = disk/memdisk.c
memdisk_mod_CFLAGS = $(COMMON_CFLAGS)
memdisk_mod_LDFLAGS = $(COMMON_LDFLAGS)

# For reboot.mod.
pkglib_MODULES += reboot.mod
reboot_mod_SOURCES = commands/reboot.c
reboot_mod_CFLAGS = $(COMMON_CFLAGS)
reboot_mod_LDFLAGS = $(COMMON_LDFLAGS)

# For date.mod
pkglib_MODULES += date.mod
date_mod_SOURCES = commands/date.c
date_mod_CFLAGS = $(COMMON_CFLAGS)
date_mod_LDFLAGS = $(COMMON_LDFLAGS)

# For datehook.mod
pkglib_MODULES += datehook.mod
datehook_mod_SOURCES = hook/datehook.c
datehook_mod_CFLAGS = $(COMMON_CFLAGS)
datehook_mod_LDFLAGS = $(COMMON_LDFLAGS)

# For lsmmap.mod
pkglib_MODULES += lsmmap.mod
lsmmap_mod_SOURCES = commands/lsmmap.c
lsmmap_mod_CFLAGS = $(COMMON_CFLAGS)
lsmmap_mod_LDFLAGS = $(COMMON_LDFLAGS)

# For boot.mod.
pkglib_MODULES += boot.mod
boot_mod_SOURCES = commands/boot.c lib/i386/pc/biosnum.c
boot_mod_CFLAGS = $(COMMON_CFLAGS)
boot_mod_LDFLAGS = $(COMMON_LDFLAGS)

bin_UTILITIES += grub-mkpasswd-pbkdf2
grub_mkpasswd_pbkdf2_SOURCES = gnulib/progname.c gnulib/getdelim.c gnulib/getline.c util/grub-mkpasswd-pbkdf2.c lib/crypto.c lib/libgcrypt-grub/cipher/sha512.c lib/pbkdf2.c util/misc.c kern/emu/misc.c kern/emu/mm.c kern/err.c
grub_mkpasswd_pbkdf2_CFLAGS += -Wno-missing-field-initializers -Wno-error -I$(srcdir)/lib/libgcrypt_wrap -DGRUB_MKPASSWD=1

include $(srcdir)/conf/gcry.mk<|MERGE_RESOLUTION|>--- conflicted
+++ resolved
@@ -1,7 +1,7 @@
 # -*- makefile -*-
 
 # Used by various components.  These rules need to precede them.
-script/lexer.c_DEPENDENCIES = grub_script.tab.h
+script/lexer.c_DEPENDENCIES = grub_script.tab.h grub_script.yy.h
 
 sbin_UTILITIES += grub-mkdevicemap
 grub_mkdevicemap_SOURCES = gnulib/progname.c util/grub-mkdevicemap.c \
@@ -101,16 +101,11 @@
 kernel_img_HEADERS += boot.h cache.h device.h disk.h dl.h elf.h elfload.h \
 	env.h err.h file.h fs.h kernel.h loader.h misc.h mm.h net.h parser.h \
 	partition.h msdos_partition.h reader.h symbol.h term.h time.h types.h \
-<<<<<<< HEAD
-	list.h handler.h command.h i18n.h env_private.h libgcc.h
+	list.h command.h i18n.h env_private.h libgcc.h
 
 ifneq ($(platform), emu)
 kernel_img_HEADERS += machine/memory.h machine/loader.h
 endif
-=======
-	machine/memory.h machine/loader.h machine/kernel.h \
-	list.h command.h i18n.h env_private.h
->>>>>>> d499b133
 
 symlist.c: $(addprefix include/grub/,$(kernel_img_HEADERS)) config.h gensymlist.sh
 	/bin/sh gensymlist.sh $(filter %.h,$^) > $@ || (rm -f $@; exit 1)
@@ -630,13 +625,8 @@
 	normal/misc.c normal/crypto.c normal/term.c normal/context.c \
 	script/main.c script/script.c script/execute.c \
 	script/function.c script/lexer.c grub_script.tab.c grub_script.yy.c
-<<<<<<< HEAD
-sh_mod_CFLAGS = $(COMMON_CFLAGS) $(POSIX_CFLAGS) -Wno-error
-sh_mod_LDFLAGS = $(COMMON_LDFLAGS)
-=======
-normal_mod_CFLAGS = $(COMMON_CFLAGS) $(POSIX_CFLAGS)
+normal_mod_CFLAGS = $(COMMON_CFLAGS) $(POSIX_CFLAGS) -Wno-error
 normal_mod_LDFLAGS = $(COMMON_LDFLAGS)
->>>>>>> d499b133
 
 ifneq (, $(FONT_SOURCE))
 font/font.c_DEPENDENCIES = ascii.h
