/* normal_parser.h  */
/*
 *  GRUB  --  GRand Unified Bootloader
 *  Copyright (C) 2005,2007,2009,2010  Free Software Foundation, Inc.
 *
 *  GRUB is free software: you can redistribute it and/or modify
 *  it under the terms of the GNU General Public License as published by
 *  the Free Software Foundation, either version 3 of the License, or
 *  (at your option) any later version.
 *
 *  GRUB is distributed in the hope that it will be useful,
 *  but WITHOUT ANY WARRANTY; without even the implied warranty of
 *  MERCHANTABILITY or FITNESS FOR A PARTICULAR PURPOSE.  See the
 *  GNU General Public License for more details.
 *
 *  You should have received a copy of the GNU General Public License
 *  along with GRUB.  If not, see <http://www.gnu.org/licenses/>.
 */

#ifndef GRUB_NORMAL_PARSER_HEADER
#define GRUB_NORMAL_PARSER_HEADER	1

#include <grub/types.h>
#include <grub/err.h>
#include <grub/parser.h>
#include <grub/command.h>

struct grub_script_mem;

/* The generic header for each scripting command or structure.  */
struct grub_script_cmd
{
  /* This function is called to execute the command.  */
  grub_err_t (*exec) (struct grub_script_cmd *cmd);

  /* The next command.  This can be used by the parent to form a chain
     of commands.  */
  struct grub_script_cmd *next;
};

struct grub_script
{
  unsigned refcnt;
  struct grub_script_mem *mem;
  struct grub_script_cmd *cmd;

  /* Other grub_script's from block arguments.  */
  struct grub_script *siblings;
  struct grub_script *children;
};

typedef enum
{
  GRUB_SCRIPT_ARG_TYPE_VAR,
  GRUB_SCRIPT_ARG_TYPE_TEXT,
  GRUB_SCRIPT_ARG_TYPE_DQVAR,
  GRUB_SCRIPT_ARG_TYPE_DQSTR,
  GRUB_SCRIPT_ARG_TYPE_SQSTR,
  GRUB_SCRIPT_ARG_TYPE_BLOCK
} grub_script_arg_type_t;

/* A part of an argument.  */
struct grub_script_arg
{
  grub_script_arg_type_t type;

  char *str;

  /* Parsed block argument.  */
  struct grub_script *script;

  /* Next argument part.  */
  struct grub_script_arg *next;
};

/* An argument vector.  */
struct grub_script_argv
{
  unsigned argc;
  char **args;
<<<<<<< HEAD
  struct grub_script *script;
=======
>>>>>>> 7a3c13de
};

/* A complete argument.  It consists of a list of one or more `struct
   grub_script_arg's.  */
struct grub_script_arglist
{
  struct grub_script_arglist *next;
  struct grub_script_arg *arg;
  /* Only stored in the first link.  */
  int argcount;
};

/* A single command line.  */
struct grub_script_cmdline
{
  struct grub_script_cmd cmd;

  /* The arguments for this command.  */
  struct grub_script_arglist *arglist;
};

/* An if statement.  */
struct grub_script_cmdif
{
  struct grub_script_cmd cmd;

  /* The command used to check if the 'if' is true or false.  */
  struct grub_script_cmd *exec_to_evaluate;

  /* The code executed in case the result of 'if' was true.  */
  struct grub_script_cmd *exec_on_true;

  /* The code executed in case the result of 'if' was false.  */
  struct grub_script_cmd *exec_on_false;
};

/* A for statement.  */
struct grub_script_cmdfor
{
  struct grub_script_cmd cmd;

  /* The name used as looping variable.  */
  struct grub_script_arg *name;

  /* The words loop iterates over.  */
  struct grub_script_arglist *words;

  /* The command list executed in each loop.  */
  struct grub_script_cmd *list;
};

/* A while/until command.  */
struct grub_script_cmdwhile
{
  struct grub_script_cmd cmd;

  /* The command list used as condition.  */
  struct grub_script_cmd *cond;

  /* The command list executed in each loop.  */
  struct grub_script_cmd *list;

  /* The flag to indicate this as "until" loop.  */
  int until;
};

/* State of the lexer as passed to the lexer.  */
struct grub_lexer_param
{
  /* Function used by the lexer to get a new line when more input is
     expected, but not available.  */
  grub_reader_getline_t getline;

  /* A reference counter.  If this is >0 it means that the parser
     expects more tokens and `getline' should be called to fetch more.
     Otherwise the lexer can stop processing if the current buffer is
     depleted.  */
  int refs;

  /* While walking through the databuffer, `record' the characters to
     this other buffer.  It can be used to edit the menu entry at a
     later moment.  */

  /* If true, recording is enabled.  */
  int record;

  /* Points to the recording.  */
  char *recording;

  /* index in the RECORDING.  */
  int recordpos;

  /* Size of RECORDING.  */
  int recordlen;

  /* End of file reached.  */
  int eof;

  /* Merge multiple word tokens.  */
  int merge_start;
  int merge_end;

  /* Part of a multi-part token.  */
  char *text;
  unsigned used;
  unsigned size;

  /* Type of text.  */
  grub_script_arg_type_t type;

  /* Flex scanner.  */
  void *yyscanner;

  /* Flex scanner buffer.  */
  void *buffer;
};

#define GRUB_LEXER_INITIAL_TEXT_SIZE   32
#define GRUB_LEXER_INITIAL_RECORD_SIZE 256

/* State of the parser as passes to the parser.  */
struct grub_parser_param
{
  /* Keep track of the memory allocated for this specific
     function.  */
  struct grub_script_mem *func_mem;

  /* When set to 0, no errors have occurred during parsing.  */
  int err;

  /* The memory that was used while parsing and scanning.  */
  struct grub_script_mem *memused;

  /* The block argument scripts.  */
  struct grub_script *scripts;

  /* The result of the parser.  */
  struct grub_script_cmd *parsed;

  struct grub_lexer_param *lexerstate;
};

<<<<<<< HEAD
void grub_script_mem_free (struct grub_script_mem *mem);
=======
void grub_script_init (void);
void grub_script_fini (void);
>>>>>>> 7a3c13de

void grub_script_argv_free    (struct grub_script_argv *argv);
int grub_script_argv_next     (struct grub_script_argv *argv);
int grub_script_argv_append   (struct grub_script_argv *argv, const char *s);
int grub_script_argv_split_append (struct grub_script_argv *argv, char *s);

struct grub_script_arglist *
grub_script_create_arglist (struct grub_parser_param *state);

struct grub_script_arglist *
grub_script_add_arglist (struct grub_parser_param *state,
			 struct grub_script_arglist *list,
			 struct grub_script_arg *arg);
struct grub_script_cmd *
grub_script_create_cmdline (struct grub_parser_param *state,
			    struct grub_script_arglist *arglist);

struct grub_script_cmd *
grub_script_create_cmdif (struct grub_parser_param *state,
			  struct grub_script_cmd *exec_to_evaluate,
			  struct grub_script_cmd *exec_on_true,
			  struct grub_script_cmd *exec_on_false);

struct grub_script_cmd *
grub_script_create_cmdfor (struct grub_parser_param *state,
			   struct grub_script_arg *name,
			   struct grub_script_arglist *words,
			   struct grub_script_cmd *list);

struct grub_script_cmd *
grub_script_create_cmdwhile (struct grub_parser_param *state,
			     struct grub_script_cmd *cond,
			     struct grub_script_cmd *list,
			     int is_an_until_loop);

struct grub_script_cmd *
<<<<<<< HEAD
=======
grub_script_create_cmdmenu (struct grub_parser_param *state,
			    struct grub_script_arglist *arglist,
			    char *sourcecode,
			    int options);

struct grub_script_cmd *
>>>>>>> 7a3c13de
grub_script_append_cmd (struct grub_parser_param *state,
			struct grub_script_cmd *list,
			struct grub_script_cmd *last);
struct grub_script_arg *
grub_script_arg_add (struct grub_parser_param *state,
		     struct grub_script_arg *arg,
		     grub_script_arg_type_t type, char *str);

struct grub_script *grub_script_parse (char *script,
				       grub_reader_getline_t getline);
void grub_script_free (struct grub_script *script);
struct grub_script *grub_script_create (struct grub_script_cmd *cmd,
					struct grub_script_mem *mem);

struct grub_lexer_param *grub_script_lexer_init (struct grub_parser_param *parser,
						 char *script,
						 grub_reader_getline_t getline);
void grub_script_lexer_fini (struct grub_lexer_param *);
void grub_script_lexer_ref (struct grub_lexer_param *);
void grub_script_lexer_deref (struct grub_lexer_param *);
unsigned grub_script_lexer_record_start (struct grub_parser_param *);
char *grub_script_lexer_record_stop (struct grub_parser_param *, unsigned);
int  grub_script_lexer_yywrap (struct grub_parser_param *);
void grub_script_lexer_record (struct grub_parser_param *, char *);

/* Functions to track allocated memory.  */
struct grub_script_mem *grub_script_mem_record (struct grub_parser_param *state);
struct grub_script_mem *grub_script_mem_record_stop (struct grub_parser_param *state,
						     struct grub_script_mem *restore);
void *grub_script_malloc (struct grub_parser_param *state, grub_size_t size);

/* Functions used by bison.  */
union YYSTYPE;
int grub_script_yylex (union YYSTYPE *, struct grub_parser_param *);
int grub_script_yyparse (struct grub_parser_param *);
void grub_script_yyerror (struct grub_parser_param *, char const *);

/* Commands to execute, don't use these directly.  */
grub_err_t grub_script_execute_cmdline (struct grub_script_cmd *cmd);
grub_err_t grub_script_execute_cmdlist (struct grub_script_cmd *cmd);
grub_err_t grub_script_execute_cmdif (struct grub_script_cmd *cmd);
grub_err_t grub_script_execute_cmdfor (struct grub_script_cmd *cmd);
grub_err_t grub_script_execute_cmdwhile (struct grub_script_cmd *cmd);

/* Execute any GRUB pre-parsed command or script.  */
grub_err_t grub_script_execute (struct grub_script *script);
grub_err_t grub_script_execute_sourcecode (const char *source, int argc, char **args);

/* Break command for loops.  */
grub_err_t grub_script_break (grub_command_t cmd, int argc, char *argv[]);

/* SHIFT command for GRUB script.  */
grub_err_t grub_script_shift (grub_command_t cmd, int argc, char *argv[]);

/* This variable points to the parsed command.  This is used to
   communicate with the bison code.  */
extern struct grub_script_cmd *grub_script_parsed;



/* The function description.  */
struct grub_script_function
{
  /* The name.  */
  char *name;

  /* The script function.  */
  struct grub_script *func;

  /* The flags.  */
  unsigned flags;

  /* The next element.  */
  struct grub_script_function *next;

  int references;
};
typedef struct grub_script_function *grub_script_function_t;

extern grub_script_function_t grub_script_function_list;

#define FOR_SCRIPT_FUNCTIONS(var) for((var) = grub_script_function_list; \
				      (var); (var) = (var)->next)

grub_script_function_t grub_script_function_create (struct grub_script_arg *functionname,
						    struct grub_script *cmd);
void grub_script_function_remove (const char *name);
grub_script_function_t grub_script_function_find (char *functionname);

grub_err_t grub_script_function_call (grub_script_function_t func,
				      int argc, char **args);

char **
grub_script_execute_arglist_to_argv (struct grub_script_arglist *arglist, int *count);

static inline struct grub_script *
grub_script_get (struct grub_script *script)
{
  if (script)
    script->refcnt++;
  return script;
}

static inline void
grub_script_put (struct grub_script *script)
{
  if (! script)
    return;

  if (script->refcnt == 0)
    grub_script_free (script);
  else
    script->refcnt--;
}

grub_err_t
grub_normal_parse_line (char *line, grub_reader_getline_t getline);

#endif /* ! GRUB_NORMAL_PARSER_HEADER */<|MERGE_RESOLUTION|>--- conflicted
+++ resolved
@@ -79,10 +79,7 @@
 {
   unsigned argc;
   char **args;
-<<<<<<< HEAD
   struct grub_script *script;
-=======
->>>>>>> 7a3c13de
 };
 
 /* A complete argument.  It consists of a list of one or more `struct
@@ -225,13 +222,10 @@
   struct grub_lexer_param *lexerstate;
 };
 
-<<<<<<< HEAD
-void grub_script_mem_free (struct grub_script_mem *mem);
-=======
 void grub_script_init (void);
 void grub_script_fini (void);
->>>>>>> 7a3c13de
-
+
+void grub_script_mem_free (struct grub_script_mem *mem);
 void grub_script_argv_free    (struct grub_script_argv *argv);
 int grub_script_argv_next     (struct grub_script_argv *argv);
 int grub_script_argv_append   (struct grub_script_argv *argv, const char *s);
@@ -267,15 +261,6 @@
 			     int is_an_until_loop);
 
 struct grub_script_cmd *
-<<<<<<< HEAD
-=======
-grub_script_create_cmdmenu (struct grub_parser_param *state,
-			    struct grub_script_arglist *arglist,
-			    char *sourcecode,
-			    int options);
-
-struct grub_script_cmd *
->>>>>>> 7a3c13de
 grub_script_append_cmd (struct grub_parser_param *state,
 			struct grub_script_cmd *list,
 			struct grub_script_cmd *last);
