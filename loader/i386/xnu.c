--- conflicted
+++ resolved
@@ -50,7 +50,6 @@
     {GRUB_EFI_ACPI_TABLE_GUID, "ACPI"},
   };
 
-<<<<<<< HEAD
 struct grub_xnu_devprop_device_descriptor
 {
   struct grub_xnu_devprop_device_descriptor *next;
@@ -59,23 +58,6 @@
   int pathlen;
 };
 
-/* The following function is used to be able to debug xnu loader
-   with grub-emu. */
-#ifdef GRUB_UTIL
-static grub_err_t
-grub_xnu_launch (void)
-{
-  grub_printf ("Fake launch %x:%p:%p", grub_xnu_entry_point, grub_xnu_arg1,
-	       grub_xnu_stack);
-  grub_getkey ();
-  return 0;
-}
-#else
-static void (*grub_xnu_launch) (void) = 0;
-#endif
-
-=======
->>>>>>> 86cd6ff5
 static int
 utf16_strlen (grub_uint16_t *in)
 {
@@ -957,7 +939,8 @@
   grub_memcpy (bootparams_relloc->cmdline, grub_xnu_cmdline,
 	       sizeof (bootparams_relloc->cmdline));
 
-  bootparams_relloc->devtree = ((char *) devtree - grub_xnu_heap_start)
+  bootparams_relloc->devtree
+    = ((grub_uint8_t *) devtree - (grub_uint8_t *) grub_xnu_heap_start)
     + grub_xnu_heap_will_be_at;
   bootparams_relloc->devtreelen = devtreelen;
 
@@ -1001,32 +984,7 @@
 	}
     }
 
-<<<<<<< HEAD
   lastruntimepage = curruntimepage;
-=======
-  /* Relocate the boot parameters to heap. */
-  bootparams_relloc = grub_xnu_heap_malloc (sizeof (*bootparams_relloc));
-  if (! bootparams_relloc)
-    return grub_errno;
-  bootparams_relloc_off = (grub_uint8_t *) bootparams_relloc
-    - (grub_uint8_t *) grub_xnu_heap_start;
-  err = grub_xnu_writetree_toheap (&devtree, &devtreelen);
-  if (err)
-    return err;
-  bootparams_relloc = (struct grub_xnu_boot_params *)
-    (bootparams_relloc_off + (grub_uint8_t *) grub_xnu_heap_start);
-
-  grub_memcpy (bootparams_relloc->cmdline, grub_xnu_cmdline,
-	       sizeof (bootparams_relloc->cmdline));
-
-  bootparams_relloc->devtree
-    = ((grub_uint8_t *) devtree - (grub_uint8_t *) grub_xnu_heap_start)
-    + grub_xnu_heap_will_be_at;
-  bootparams_relloc->devtreelen = devtreelen;
-
-  bootparams_relloc->heap_start = grub_xnu_heap_will_be_at;
-  bootparams_relloc->heap_size = grub_xnu_heap_size;
->>>>>>> 86cd6ff5
 
   bootparams_relloc->efi_mmap = grub_xnu_heap_will_be_at + mmap_relloc_off;
   bootparams_relloc->efi_mmap_size = memory_map_size;
@@ -1047,77 +1005,32 @@
   grub_xnu_stack = bootparams_relloc->heap_start
     + bootparams_relloc->heap_size + GRUB_XNU_PAGESIZE;
   grub_xnu_arg1 = bootparams_relloc_off + grub_xnu_heap_will_be_at;
-<<<<<<< HEAD
-#ifndef GRUB_UTIL
-  grub_xnu_launch = (void (*) (void))
-    (grub_xnu_heap_start + grub_xnu_heap_size);
-#endif
-
-  grub_memcpy (grub_xnu_heap_start + grub_xnu_heap_size,
-	       grub_xnu_launcher_start,
-	       grub_xnu_launcher_end - grub_xnu_launcher_start);
-
 
   if (! grub_autoefi_exit_boot_services (map_key))
     return grub_error (GRUB_ERR_IO, "can't exit boot services");
 
   grub_autoefi_set_virtual_address_map (memory_map_size, descriptor_size,
 					descriptor_version,memory_map);
-
-  grub_xnu_launch ();
-
-  /* Never reaches here. */
-  return 0;
-}
-
-static grub_command_t cmd_devprop_load;
-
-void
-grub_cpu_xnu_init (void)
-{
-  cmd_devprop_load = grub_register_command ("xnu_devprop_load",
-					    grub_cmd_devprop_load,
-					    0, "Load device-properties dump.");
-}
-
-void
-grub_cpu_xnu_fini (void)
-{
-  grub_unregister_command (cmd_devprop_load);
-=======
-  grub_dprintf ("xnu", "eip=%x\n", grub_xnu_entry_point);
-
-  const char *debug = grub_env_get ("debug");
-
-  if (debug && (grub_strword (debug, "all") || grub_strword (debug, "xnu")))
-    {
-      grub_printf ("Press any key to launch xnu\n");
-      grub_getkey ();
-    }
-
-  /* Set video. */
-  err = grub_xnu_set_video (bootparams_relloc);
-  if (err != GRUB_ERR_NONE)
-    {
-      grub_print_error ();
-      grub_errno = GRUB_ERR_NONE;
-      grub_printf ("Booting in blind mode\n");
-
-      bootparams_relloc->lfb_mode = 0;
-      bootparams_relloc->lfb_width = 0;
-      bootparams_relloc->lfb_height = 0;
-      bootparams_relloc->lfb_depth = 0;
-      bootparams_relloc->lfb_line_len = 0;
-      bootparams_relloc->lfb_base = 0;
-    }
-
-  if (! grub_autoefi_finish_boot_services ())
-    return grub_error (GRUB_ERR_IO, "can't exit boot services");
 
   state.eip = grub_xnu_entry_point;
   state.eax = grub_xnu_arg1;
   state.esp = grub_xnu_stack;
   return grub_relocator32_boot (grub_xnu_heap_start, grub_xnu_heap_will_be_at,
 				state);
->>>>>>> 86cd6ff5
+}
+
+static grub_command_t cmd_devprop_load;
+
+void
+grub_cpu_xnu_init (void)
+{
+  cmd_devprop_load = grub_register_command ("xnu_devprop_load",
+					    grub_cmd_devprop_load,
+					    0, "Load device-properties dump.");
+}
+
+void
+grub_cpu_xnu_fini (void)
+{
+  grub_unregister_command (cmd_devprop_load);
 }