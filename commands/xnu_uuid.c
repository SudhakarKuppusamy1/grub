/* xnu_uuid.c - transform 64-bit serial number
   to 128-bit uuid suitable for xnu. */
/*
 *  GRUB  --  GRand Unified Bootloader
 *  Copyright (C) 1995,1996,1998,1999,2001,2002,
 *                2003, 2009  Free Software Foundation, Inc.
 *
 *  GRUB is free software: you can redistribute it and/or modify
 *  it under the terms of the GNU General Public License as published by
 *  the Free Software Foundation, either version 3 of the License, or
 *  (at your option) any later version.
 *
 *  GRUB is distributed in the hope that it will be useful,
 *  but WITHOUT ANY WARRANTY; without even the implied warranty of
 *  MERCHANTABILITY or FITNESS FOR A PARTICULAR PURPOSE.  See the
 *  GNU General Public License for more details.
 *
 *  You should have received a copy of the GNU General Public License
 *  along with GRUB.  If not, see <http://www.gnu.org/licenses/>.
 */

#include <grub/types.h>
#include <grub/misc.h>
#include <grub/mm.h>
#include <grub/err.h>
#include <grub/dl.h>
#include <grub/device.h>
#include <grub/disk.h>
#include <grub/fs.h>
#include <grub/file.h>
#include <grub/misc.h>
#include <grub/env.h>
#include <grub/command.h>
#include <grub/crypto.h>
#include <grub/i18n.h>
<<<<<<< HEAD
=======
#include <grub/crypto.h>
>>>>>>> 2b4068e9

/* This prefix is used by xnu and boot-132 to hash
   together with volume serial. */
static grub_uint8_t hash_prefix[16]
  = {0xB3, 0xE2, 0x0F, 0x39, 0xF2, 0x92, 0x11, 0xD6,
     0x97, 0xA4, 0x00, 0x30, 0x65, 0x43, 0xEC, 0xAC};

static grub_err_t
grub_cmd_xnu_uuid (grub_command_t cmd __attribute__ ((unused)),
		   int argc, char **args)
{
  grub_uint64_t serial;
  grub_uint8_t *xnu_uuid;
  char uuid_string[sizeof ("xxxxxxxx-xxxx-xxxx-xxxx-xxxxxxxxxxxx")];
  char *ptr;
  grub_uint8_t ctx[GRUB_MD_MD5->contextsize];

  if (argc < 1)
    return grub_error (GRUB_ERR_BAD_ARGUMENT, "UUID required");

  serial = grub_cpu_to_be64 (grub_strtoull (args[0], 0, 16));

  GRUB_MD_MD5->init (&ctx);
  GRUB_MD_MD5->write (&ctx, hash_prefix, sizeof (hash_prefix));
  GRUB_MD_MD5->write (&ctx, &serial, sizeof (serial));
  GRUB_MD_MD5->final (&ctx);
  xnu_uuid = GRUB_MD_MD5->read (&ctx);

<<<<<<< HEAD
  grub_sprintf (uuid_string,
=======
  grub_snprintf (uuid_string, sizeof (uuid_string),
>>>>>>> 2b4068e9
		"%02x%02x%02x%02x-%02x%02x-%02x%02x-%02x%02x-%02x%02x%02x%02x%02x%02x",
		(unsigned int) xnu_uuid[0], (unsigned int) xnu_uuid[1],
		(unsigned int) xnu_uuid[2], (unsigned int) xnu_uuid[3],
		(unsigned int) xnu_uuid[4], (unsigned int) xnu_uuid[5],
		(unsigned int) ((xnu_uuid[6] & 0xf) | 0x30),
		(unsigned int) xnu_uuid[7],
		(unsigned int) ((xnu_uuid[8] & 0x3f) | 0x80),
		(unsigned int) xnu_uuid[9],
		(unsigned int) xnu_uuid[10], (unsigned int) xnu_uuid[11],
		(unsigned int) xnu_uuid[12], (unsigned int) xnu_uuid[13],
		(unsigned int) xnu_uuid[14], (unsigned int) xnu_uuid[15]);
  for (ptr = uuid_string; *ptr; ptr++)
    *ptr = grub_toupper (*ptr);
  if (argc == 1)
    grub_printf ("%s", uuid_string);
  if (argc > 1)
    grub_env_set (args[1], uuid_string);

  return GRUB_ERR_NONE;
}

static grub_command_t cmd;


GRUB_MOD_INIT (xnu_uuid)
{
  cmd = grub_register_command ("xnu_uuid", grub_cmd_xnu_uuid,
			       N_("GRUBUUID [VARNAME]"),
			       N_("Transform 64-bit UUID to format "
			       "suitable for XNU."));
}

GRUB_MOD_FINI (xnu_uuid)
{
  grub_unregister_command (cmd);
}<|MERGE_RESOLUTION|>--- conflicted
+++ resolved
@@ -31,12 +31,8 @@
 #include <grub/misc.h>
 #include <grub/env.h>
 #include <grub/command.h>
+#include <grub/i18n.h>
 #include <grub/crypto.h>
-#include <grub/i18n.h>
-<<<<<<< HEAD
-=======
-#include <grub/crypto.h>
->>>>>>> 2b4068e9
 
 /* This prefix is used by xnu and boot-132 to hash
    together with volume serial. */
@@ -65,11 +61,7 @@
   GRUB_MD_MD5->final (&ctx);
   xnu_uuid = GRUB_MD_MD5->read (&ctx);
 
-<<<<<<< HEAD
-  grub_sprintf (uuid_string,
-=======
   grub_snprintf (uuid_string, sizeof (uuid_string),
->>>>>>> 2b4068e9
 		"%02x%02x%02x%02x-%02x%02x-%02x%02x-%02x%02x-%02x%02x%02x%02x%02x%02x",
 		(unsigned int) xnu_uuid[0], (unsigned int) xnu_uuid[1],
 		(unsigned int) xnu_uuid[2], (unsigned int) xnu_uuid[3],
